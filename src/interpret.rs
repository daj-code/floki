--- conflicted
+++ resolved
@@ -121,11 +121,7 @@
     Ok(cmd)
 }
 
-<<<<<<< HEAD
 fn decompose_switches(specs: &[String]) -> Result<Vec<String>, Error> {
-=======
-fn decompose_switches(specs: &Vec<String>) -> Result<Vec<String>, Error> {
->>>>>>> fe217a13
     let mut flattened = Vec::new();
 
     for spec in specs {
